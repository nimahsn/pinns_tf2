{
  "cells": [
    {
      "cell_type": "code",
      "execution_count": null,
      "metadata": {
        "id": "jWzC4kfYa-Cd"
      },
      "outputs": [],
      "source": [
        "from tensorflow import keras\n",
        "import tensorflow as tf\n",
        "import numpy as np\n",
        "import matplotlib.pyplot as plt\n",
        "from matplotlib.gridspec import GridSpec\n",
        "import os\n",
        "import time"
      ]
    },
    {
      "cell_type": "code",
      "execution_count": null,
      "metadata": {
        "colab": {
          "base_uri": "https://localhost:8080/",
          "height": 134
        },
        "id": "GiHtqYSvcH5B",
        "outputId": "56463764-c985-45ad-c05c-fac65e17a2c6"
      },
      "outputs": [],
      "source": [
        "class BurgersPinn(keras.Model):\n",
        "  def __init__(self, nu, network, n_inputs=2, n_outputs=1):\n",
        "    super().__init__()\n",
        "    self.network = network\n",
        "    self.nu = nu\n",
        "\n",
        "  def fit(self, inputs, epochs, optimizer, progress_interval=500):\n",
        "    \"\"\"\n",
        "    Train the model with the given inputs and optimizer.\n",
        "\n",
        "    Args:\n",
        "      inputs: A list of tensors, where the first tensor is the equation data,\n",
        "        the second tensor is the initial condition data, and the third tensor\n",
        "        is the boundary condition data.\n",
        "      epochs: The number of epochs to train for.\n",
        "      optimizer : The optimizer to use for training.\n",
        "      progress_interval: The number of epochs between each progress report.\n",
        "    \"\"\"\n",
        "    start_time = time.time()\n",
        "    for epoch in range(epochs):\n",
        "      with tf.GradientTape() as tape:\n",
<<<<<<< HEAD
        "        _, losses = self.call(inputs, training=True)\n",
        "        loss = tf.reduce_sum(losses)\n",
        "\n",
=======
        "        loss, _ = self.call(inputs, training=True)\n",
        "        \n",
>>>>>>> 9013610a
        "      grads = tape.gradient(loss, self.trainable_weights)\n",
        "      optimizer.apply_gradients(zip(grads, self.trainable_weights))\n",
        "      if epoch % progress_interval == 0:\n",
        "        print(f\"Epoch: {epoch} Loss: {loss.numpy():.4f} Total Elapsed Time: {time.time() - start_time:.2f}\")\n",
        "\n",
        "  @tf.function\n",
        "  def input_gradient(self, x):\n",
        "    \"\"\"\n",
        "    Compute the first and second derivatives of the network output with respect to the input.\n",
        "    \n",
        "    Args:\n",
        "      x: input tensor of shape (n_inputs, 2)\n",
        "\n",
        "    returns:\n",
        "      u: network output of shape (n_inputs, 1)\n",
        "      u_t: first derivative of u with respect to t\n",
        "      u_x: first derivative of u with respect to x\n",
        "      u_xx: second derivative of u with respect to x\n",
        "    \"\"\"\n",
        "    with tf.GradientTape() as g2tape: # grad tape for getting second order derivatives\n",
        "      g2tape.watch(x) # gradients w.r.t. inputs\n",
        "      with tf.GradientTape() as gtape: # grad tape for first order drivatives\n",
        "        gtape.watch(x)\n",
        "        u = self.network(x)\n",
        "        \n",
        "      first_order = gtape.batch_jacobian(u, x)\n",
        "      u_t = first_order[..., 0]\n",
        "      u_x = first_order[..., 1]\n",
        "      \n",
        "    u_xx = g2tape.batch_jacobian(u_x, x)[..., 1]\n",
        "    return u, u_t, u_x, u_xx\n",
        "  \n",
        "  def call(self, inputs, training=True):\n",
<<<<<<< HEAD
        "    \"\"\"\n",
        "    Performs forward pass of the model, computing the loss and returning it. If training is True, the\n",
        "    loss is also computed for the initial and boundary conditions.\n",
        "\n",
        "    Args:\n",
        "      inputs: If training is True, a list of tensors, where the first tensor is the equation data,\n",
        "        the second tensor is the initial condition data, and the third tensor\n",
        "        is the boundary condition data. If training is False, a single tensor of shape (n_inputs, 2).\n",
        "      training: Whether or not to compute the loss for the initial and boundary conditions. Defaults to True.\n",
        "    returns:\n",
        "      u: network output of shape (n_inputs, 1)\n",
        "    \"\"\"\n",
=======
        "\n",
>>>>>>> 9013610a
        "    if training:\n",
        "      tx_equation = inputs[0]\n",
        "    else:\n",
        "      tx_equation = inputs\n",
        "    u, u_t, u_x, u_xx = self.input_gradient(tx_equation)\n",
        "    burgers_eq = u_t + u*u_x - self.nu*u_xx\n",
<<<<<<< HEAD
        "    \n",
        "    losses = tf.stack([tf.reduce_mean(tf.square(burgers_eq))])\n",
=======
        "    loss = tf.reduce_mean(tf.square(burgers_eq))\n",
>>>>>>> 9013610a
        "\n",
        "    if training:\n",
        "      tx_init = inputs[1]\n",
        "      tx_bound = inputs[2]\n",
        "      n_i = tx_init.shape[0]\n",
        "      u_ib = self.network(tf.concat([tx_init, tx_bound], axis = 0))\n",
        "\n",
<<<<<<< HEAD
        "\n",
        "      init_loss = tf.reduce_mean(tf.square(u_ib[:n_i] - tf.sin(np.pi*tx_init[..., 1])))\n",
        "      boundary_loss = tf.reduce_mean(tf.square(u_ib[n_i:]))\n",
        "      losses = tf.concat([losses, [init_loss, boundary_loss]], axis=0)\n",
        "\n",
        "      return burgers_eq, losses\n",
        "\n",
        "    return burgers_eq, losses\n",
=======
        "      loss += tf.reduce_mean(tf.square(u_ib[:n_i] - tf.sin(np.pi*tx_init[..., 1])))\n",
        "      loss += tf.reduce_mean(tf.square(u_ib[n_i:]))\n",
        "\n",
        "      # return loss, burgers_eq\n",
        "\n",
        "    return loss, burgers_eq\n",
>>>>>>> 9013610a
        "  \n",
        "  @staticmethod\n",
        "  def build_network(layers, n_inputs=2, n_outputs=1, activation=keras.activations.tanh, initialization=keras.initializers.glorot_normal):\n",
        "    \"\"\"\n",
        "    Builds a fully connected neural network with the specified number of layers and nodes per layer.\n",
        "\n",
        "    Args:\n",
        "        layers (list): List of integers specifying the number of nodes in each layer.\n",
        "        n_inputs (int): Number of inputs to the network.\n",
        "        n_outputs (int): Number of outputs from the network.\n",
        "        activation (function): Activation function to use in each layer.\n",
        "        initialization (function): Initialization function to use in each layer.\n",
        "    returns:\n",
        "        keras.Model: A keras model representing the neural network.\n",
        "    \"\"\"\n",
        "    inputs = keras.layers.Input((n_inputs))\n",
        "    x = inputs\n",
        "    for i in layers:\n",
        "      x = keras.layers.Dense(i, activation = activation, kernel_initializer=initialization)(x)\n",
        "    \n",
        "    outputs = keras.layers.Dense(n_outputs, kernel_initializer=initialization)(x)\n",
        "    return keras.Model(inputs=[inputs], outputs = [outputs])\n",
        "\n",
        "  @staticmethod\n",
        "  def simulate_burgers(n_samples, training = True, dtype=tf.float32, boundary_samples = None, random_seed = 42):\n",
        "    \"\"\"\n",
        "    Simulate the burgers equation\n",
        "\n",
        "    Args:\n",
        "        n_samples (int): number of samples to generate\n",
        "        training (bool, optional): If true, generates initial and boundary samples as well. Defaults to True.\n",
        "        dtype (tf.dtype, optional): Data type of the samples. Defaults to tf.float32.\n",
        "        boundary_samples (int, optional): Number of boundary samples to generate. No effext if training = False. Defaults to None.\n",
        "        random_seed (int, optional): Random seed for reproducibility. Defaults to 42.\n",
        "    returns:\n",
        "        tf.Tensor: Samples of the burgers equation. If training = True, returns a tuple of tensors (equation_samples, initial_samples, boundary_samples).\n",
        "    \"\"\"\n",
        "    r = np.random.RandomState(random_seed)\n",
        "    tx_samples = r.uniform(0, 1, (n_samples, 2))\n",
        "    tx_samples[:, 1] = tx_samples[:, 1]*2 - 1\n",
        "\n",
        "    if training:\n",
        "      tx_init = np.zeros((boundary_samples, 1))\n",
        "      tx_init = np.append(tx_init, r.uniform(-1, 1, (boundary_samples, 1)), axis=1)\n",
        "\n",
        "      tx_boundary = r.uniform(0, 1, (boundary_samples, 1))\n",
        "      ones = np.ones((boundary_samples//2, 1))\n",
        "      ones = np.append(ones, -np.ones((boundary_samples - boundary_samples//2, 1)), axis=0)\n",
        "      tx_boundary = np.append(tx_boundary, ones, axis=1)\n",
        "      r.shuffle(tx_boundary)\n",
        "      return tf.convert_to_tensor(tx_samples, dtype=dtype), tf.convert_to_tensor(tx_init, dtype=dtype), tf.convert_to_tensor(tx_boundary, dtype=dtype)\n",
        "    \n",
        "    return tx_samples"
      ]
    },
    {
      "cell_type": "code",
      "execution_count": null,
      "metadata": {
        "id": "nTt_kvzss1RP"
      },
      "outputs": [],
      "source": [
        "network = BurgersPinn.build_network([16, 32])"
      ]
    },
    {
      "cell_type": "code",
      "execution_count": null,
      "metadata": {
        "id": "fLxhOPlPuOAU"
      },
      "outputs": [],
      "source": [
        "pinn_model = BurgersPinn(0.01*np.pi, network)"
      ]
    },
    {
      "cell_type": "code",
      "execution_count": null,
      "metadata": {
        "id": "g0bDLHc8u05V"
      },
      "outputs": [],
      "source": [
        "tx_samples, tx_init, tx_boundary = BurgersPinn.simulate_burgers(1000, training=True, boundary_samples=1000)"
      ]
    },
    {
      "cell_type": "code",
      "execution_count": null,
<<<<<<< HEAD
      "metadata": {},
      "outputs": [],
      "source": [
        "pinn_model.network.build((None, 2))"
      ]
    },
    {
      "cell_type": "code",
      "execution_count": null,
      "metadata": {},
      "outputs": [],
      "source": [
        "pinn_model.network.summary()"
      ]
    },
    {
      "cell_type": "code",
      "execution_count": null,
=======
>>>>>>> 9013610a
      "metadata": {
        "id": "7Fim422wu7GF"
      },
      "outputs": [],
      "source": [
        "pinn_model.fit(tf.stack([tx_samples, tx_init, tx_boundary], axis=0), epochs=5000, optimizer=keras.optimizers.Adam(lr=0.01), progress_interval=100)"
      ]
    },
    {
      "cell_type": "code",
      "execution_count": null,
      "metadata": {
        "id": "t6N3iwR_vDX9"
      },
      "outputs": [],
      "source": [
        "num_test_samples = 1000\n",
        "t_flat = np.linspace(0, 1, num_test_samples)\n",
        "x_flat = np.linspace(-1, 1, num_test_samples)\n",
        "t, x = np.meshgrid(t_flat, x_flat)\n",
        "tx = np.stack([t.flatten(), x.flatten()], axis=-1)\n",
        "u = pinn_model.network.predict(tx, batch_size=num_test_samples)\n",
        "u = u.reshape(t.shape)\n",
        "\n",
        "# plot u(t,x) distribution as a color-map\n",
        "fig = plt.figure(figsize=(7,4))\n",
        "gs = GridSpec(2, 5)\n",
        "plt.subplot(gs[0, :])\n",
        "plt.pcolormesh(t, x, u)\n",
        "plt.xlabel('t')\n",
        "plt.ylabel('x')\n",
        "cbar = plt.colorbar(pad=0.05, aspect=10)\n",
        "cbar.set_label('u(t,x)')\n",
        "cbar.mappable.set_clim(-1, 1)\n",
        "# plot u(t=const, x) cross-sections\n",
        "t_cross_sections = [0,0.25, 0.5,0.75,1]\n",
        "for i, t_cs in enumerate(t_cross_sections):\n",
        "  plt.subplot(gs[1, i])\n",
        "  tx = np.stack([np.full(t_flat.shape, t_cs), x_flat], axis=-1)\n",
        "  u = pinn_model.network.predict(tx, batch_size=num_test_samples)\n",
        "  plt.plot(x_flat, u)\n",
        "  plt.title('t={}'.format(t_cs))\n",
        "  plt.xlabel('x')\n",
        "  plt.ylabel('u(t,x)')\n",
        "plt.tight_layout()\n",
        "plt.show()"
      ]
    }
  ],
  "metadata": {
    "colab": {
      "provenance": []
    },
    "kernelspec": {
      "display_name": "Python 3.10.6 ('tf2-pinn')",
      "language": "python",
      "name": "python3"
    },
    "language_info": {
      "codemirror_mode": {
        "name": "ipython",
        "version": 3
      },
      "file_extension": ".py",
      "mimetype": "text/x-python",
      "name": "python",
      "nbconvert_exporter": "python",
      "pygments_lexer": "ipython3",
      "version": "3.10.6"
    },
    "vscode": {
      "interpreter": {
        "hash": "e186c38e7d8b9112f5aec0d01a09336163341258afaa29e2c2eecdf076e8d0c2"
      }
    }
  },
  "nbformat": 4,
  "nbformat_minor": 0
}<|MERGE_RESOLUTION|>--- conflicted
+++ resolved
@@ -51,14 +51,9 @@
         "    start_time = time.time()\n",
         "    for epoch in range(epochs):\n",
         "      with tf.GradientTape() as tape:\n",
-<<<<<<< HEAD
         "        _, losses = self.call(inputs, training=True)\n",
         "        loss = tf.reduce_sum(losses)\n",
         "\n",
-=======
-        "        loss, _ = self.call(inputs, training=True)\n",
-        "        \n",
->>>>>>> 9013610a
         "      grads = tape.gradient(loss, self.trainable_weights)\n",
         "      optimizer.apply_gradients(zip(grads, self.trainable_weights))\n",
         "      if epoch % progress_interval == 0:\n",
@@ -92,7 +87,6 @@
         "    return u, u_t, u_x, u_xx\n",
         "  \n",
         "  def call(self, inputs, training=True):\n",
-<<<<<<< HEAD
         "    \"\"\"\n",
         "    Performs forward pass of the model, computing the loss and returning it. If training is True, the\n",
         "    loss is also computed for the initial and boundary conditions.\n",
@@ -105,21 +99,14 @@
         "    returns:\n",
         "      u: network output of shape (n_inputs, 1)\n",
         "    \"\"\"\n",
-=======
-        "\n",
->>>>>>> 9013610a
         "    if training:\n",
         "      tx_equation = inputs[0]\n",
         "    else:\n",
         "      tx_equation = inputs\n",
         "    u, u_t, u_x, u_xx = self.input_gradient(tx_equation)\n",
         "    burgers_eq = u_t + u*u_x - self.nu*u_xx\n",
-<<<<<<< HEAD
         "    \n",
         "    losses = tf.stack([tf.reduce_mean(tf.square(burgers_eq))])\n",
-=======
-        "    loss = tf.reduce_mean(tf.square(burgers_eq))\n",
->>>>>>> 9013610a
         "\n",
         "    if training:\n",
         "      tx_init = inputs[1]\n",
@@ -127,7 +114,6 @@
         "      n_i = tx_init.shape[0]\n",
         "      u_ib = self.network(tf.concat([tx_init, tx_bound], axis = 0))\n",
         "\n",
-<<<<<<< HEAD
         "\n",
         "      init_loss = tf.reduce_mean(tf.square(u_ib[:n_i] - tf.sin(np.pi*tx_init[..., 1])))\n",
         "      boundary_loss = tf.reduce_mean(tf.square(u_ib[n_i:]))\n",
@@ -136,14 +122,6 @@
         "      return burgers_eq, losses\n",
         "\n",
         "    return burgers_eq, losses\n",
-=======
-        "      loss += tf.reduce_mean(tf.square(u_ib[:n_i] - tf.sin(np.pi*tx_init[..., 1])))\n",
-        "      loss += tf.reduce_mean(tf.square(u_ib[n_i:]))\n",
-        "\n",
-        "      # return loss, burgers_eq\n",
-        "\n",
-        "    return loss, burgers_eq\n",
->>>>>>> 9013610a
         "  \n",
         "  @staticmethod\n",
         "  def build_network(layers, n_inputs=2, n_outputs=1, activation=keras.activations.tanh, initialization=keras.initializers.glorot_normal):\n",
@@ -235,7 +213,6 @@
     {
       "cell_type": "code",
       "execution_count": null,
-<<<<<<< HEAD
       "metadata": {},
       "outputs": [],
       "source": [
@@ -254,8 +231,6 @@
     {
       "cell_type": "code",
       "execution_count": null,
-=======
->>>>>>> 9013610a
       "metadata": {
         "id": "7Fim422wu7GF"
       },
